--- conflicted
+++ resolved
@@ -4,13 +4,8 @@
   def project do
     [
       app: :depot,
-<<<<<<< HEAD
-      version: "0.5.1",
+      version: "0.5.2",
       elixir: "~> 1.11",
-=======
-      version: "0.5.2",
-      elixir: "~> 1.10",
->>>>>>> 34219eef
       start_permanent: Mix.env() == :prod,
       deps: deps(),
       description: description(),
