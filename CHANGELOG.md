# Changelog
All notable changes to this project will be documented in this file.

The format is based on [Keep a Changelog](https://keepachangelog.com/en/1.0.0/),
and this project adheres to [Semantic Versioning](https://semver.org/spec/v2.0.0.html).

## [Unreleased]


## [0.5.2] - 2021-09-16
### Added
<<<<<<< HEAD
- Added visibility handling with callbacks and converters
### Changed
- Updated Elixir to ~> 1.11
- Replaced Briefly test dependency with ExUnit's :tmp_dir
=======
- Added WIP visibility handling with callbacks and converters
- Runtime configuration for filesystems via the app env

>>>>>>> 34219eef

## [0.5.1] - 2021-09-12
### Changed
- `Depot.RelativePath.join_prefix` does make sure trailing slashes are retained


## [0.5.0] - 2020-08-16
### Added
- New `Depot.Filesystem` callback `copy/4` to implement copy between filesystems
- New `Depot.Filesystem` callback `file_exists/2`
- New `Depot.Filesystem` callback `list_contents/2`
- New `Depot.Filesystem` callback `create_directory/2`
- New `Depot.Filesystem` callback `delete_directory/2`
- New `Depot.Filesystem` callback `clear/1`


## [0.4.0] - 2020-07-31
### Added
- New `Depot.Filesystem` callback `copy/4` to implement copy between filesystems


## [0.3.0] - 2020-07-29
### Added
- New `Depot.Filesystem` callback `read_stream/2`
- Added `:otp_app` key to `use Depot.Filesystem` macro to be able to store settings
in config files<|MERGE_RESOLUTION|>--- conflicted
+++ resolved
@@ -5,20 +5,14 @@
 and this project adheres to [Semantic Versioning](https://semver.org/spec/v2.0.0.html).
 
 ## [Unreleased]
-
+### Changed
+- Updated Elixir to ~> 1.11
+- Replaced Briefly test dependency with ExUnit's :tmp_dir
 
 ## [0.5.2] - 2021-09-16
 ### Added
-<<<<<<< HEAD
-- Added visibility handling with callbacks and converters
-### Changed
-- Updated Elixir to ~> 1.11
-- Replaced Briefly test dependency with ExUnit's :tmp_dir
-=======
 - Added WIP visibility handling with callbacks and converters
 - Runtime configuration for filesystems via the app env
-
->>>>>>> 34219eef
 
 ## [0.5.1] - 2021-09-12
 ### Changed
